--- conflicted
+++ resolved
@@ -1227,12 +1227,8 @@
           (( i = REPLY ))
           highlights+=($reply)
           continue
-<<<<<<< HEAD
         elif [[ $arg[i+1] == $'\x28' && ${arg:$i} != $'\x28\x28'*$'\x29\x29'* ]]; then
           # command substitution that doesn't look like an arithmetic expansion
-=======
-        elif [[ $arg[i+1] == $'\x28' ]]; then
->>>>>>> b454b596
           start=$i
           (( i += 2 ))
           _zsh_highlight_main_highlighter_highlight_list $(( start_pos + i - 1 )) S $has_end $arg[i,-1]
