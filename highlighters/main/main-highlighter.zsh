# -------------------------------------------------------------------------------------------------
# Copyright (c) 2010-2016 zsh-syntax-highlighting contributors
# All rights reserved.
#
# Redistribution and use in source and binary forms, with or without modification, are permitted
# provided that the following conditions are met:
#
#  * Redistributions of source code must retain the above copyright notice, this list of conditions
#    and the following disclaimer.
#  * Redistributions in binary form must reproduce the above copyright notice, this list of
#    conditions and the following disclaimer in the documentation and/or other materials provided
#    with the distribution.
#  * Neither the name of the zsh-syntax-highlighting contributors nor the names of its contributors
#    may be used to endorse or promote products derived from this software without specific prior
#    written permission.
#
# THIS SOFTWARE IS PROVIDED BY THE COPYRIGHT HOLDERS AND CONTRIBUTORS "AS IS" AND ANY EXPRESS OR
# IMPLIED WARRANTIES, INCLUDING, BUT NOT LIMITED TO, THE IMPLIED WARRANTIES OF MERCHANTABILITY AND
# FITNESS FOR A PARTICULAR PURPOSE ARE DISCLAIMED. IN NO EVENT SHALL THE COPYRIGHT HOLDER OR
# CONTRIBUTORS BE LIABLE FOR ANY DIRECT, INDIRECT, INCIDENTAL, SPECIAL, EXEMPLARY, OR CONSEQUENTIAL
# DAMAGES (INCLUDING, BUT NOT LIMITED TO, PROCUREMENT OF SUBSTITUTE GOODS OR SERVICES; LOSS OF USE,
# DATA, OR PROFITS; OR BUSINESS INTERRUPTION) HOWEVER CAUSED AND ON ANY THEORY OF LIABILITY, WHETHER
# IN CONTRACT, STRICT LIABILITY, OR TORT (INCLUDING NEGLIGENCE OR OTHERWISE) ARISING IN ANY WAY OUT
# OF THE USE OF THIS SOFTWARE, EVEN IF ADVISED OF THE POSSIBILITY OF SUCH DAMAGE.
# -------------------------------------------------------------------------------------------------
# -*- mode: zsh; sh-indentation: 2; indent-tabs-mode: nil; sh-basic-offset: 2; -*-
# vim: ft=zsh sw=2 ts=2 et
# -------------------------------------------------------------------------------------------------


# Define default styles.
: ${ZSH_HIGHLIGHT_STYLES[default]:=none}
: ${ZSH_HIGHLIGHT_STYLES[unknown-token]:=fg=red,bold}
: ${ZSH_HIGHLIGHT_STYLES[reserved-word]:=fg=yellow}
: ${ZSH_HIGHLIGHT_STYLES[alias]:=fg=green}
: ${ZSH_HIGHLIGHT_STYLES[suffix-alias]:=fg=green,underline}
: ${ZSH_HIGHLIGHT_STYLES[builtin]:=fg=green}
: ${ZSH_HIGHLIGHT_STYLES[function]:=fg=green}
: ${ZSH_HIGHLIGHT_STYLES[command]:=fg=green}
: ${ZSH_HIGHLIGHT_STYLES[precommand]:=fg=green,underline}
: ${ZSH_HIGHLIGHT_STYLES[commandseparator]:=none}
: ${ZSH_HIGHLIGHT_STYLES[hashed-command]:=fg=green}
: ${ZSH_HIGHLIGHT_STYLES[path]:=underline}
: ${ZSH_HIGHLIGHT_STYLES[path_prefix]:=underline}
: ${ZSH_HIGHLIGHT_STYLES[globbing]:=fg=blue}
: ${ZSH_HIGHLIGHT_STYLES[history-expansion]:=fg=blue}
: ${ZSH_HIGHLIGHT_STYLES[single-hyphen-option]:=none}
: ${ZSH_HIGHLIGHT_STYLES[double-hyphen-option]:=none}
: ${ZSH_HIGHLIGHT_STYLES[back-quoted-argument]:=none}
: ${ZSH_HIGHLIGHT_STYLES[single-quoted-argument]:=fg=yellow}
: ${ZSH_HIGHLIGHT_STYLES[double-quoted-argument]:=fg=yellow}
: ${ZSH_HIGHLIGHT_STYLES[dollar-quoted-argument]:=fg=yellow}
: ${ZSH_HIGHLIGHT_STYLES[dollar-double-quoted-argument]:=fg=cyan}
: ${ZSH_HIGHLIGHT_STYLES[back-double-quoted-argument]:=fg=cyan}
: ${ZSH_HIGHLIGHT_STYLES[back-dollar-quoted-argument]:=fg=cyan}
: ${ZSH_HIGHLIGHT_STYLES[assign]:=none}
: ${ZSH_HIGHLIGHT_STYLES[redirection]:=none}
: ${ZSH_HIGHLIGHT_STYLES[comment]:=fg=black,bold}

# Whether the highlighter should be called or not.
_zsh_highlight_main_highlighter_predicate()
{
  # accept-* may trigger removal of path_prefix highlighting
  [[ $WIDGET == accept-* ]] ||
    _zsh_highlight_buffer_modified
}

# Helper to deal with tokens crossing line boundaries.
_zsh_highlight_main_add_region_highlight() {
  integer start=$1 end=$2
  local style=$3

  # The calculation was relative to $PREBUFFER$BUFFER, but region_highlight is
  # relative to $BUFFER.
  (( start -= $#PREBUFFER ))
  (( end -= $#PREBUFFER ))

  (( end < 0 )) && return # having end<0 would be a bug
  (( start < 0 )) && start=0 # having start<0 is normal with e.g. multiline strings
  _zsh_highlight_add_highlight $start $end $style
}

# Wrapper around 'type -w'.
#
# Takes a single argument and outputs the output of 'type -w $1'.
#
# NOTE: This runs 'setopt', but that should be safe since it'll only ever be
# called inside a $(...) subshell, so the effects will be local.
_zsh_highlight_main__type() {
  if (( $#options_to_set )); then
    setopt localoptions $options_to_set;
  fi
  LC_ALL=C builtin type -w -- $1 2>/dev/null
}

<<<<<<< HEAD
# Check whether the first argument is a redirection operator token.
# Report result via the exit code.
_zsh_highlight_main__is_redirection() {
  # A redirection operator token:
  # - starts with an optional single-digit number;
  # - then, has a '<' or '>' character;
  # - is not a process substitution [<(...) or >(...)].
  [[ $1 == (<0-9>|)(\<|\>)* ]] && [[ $1 != (\<|\>)$'\x28'* ]]
=======
# Resolve alias.
#
# Takes a single argument.
#
# The result will be stored in REPLY.
_zsh_highlight_main__resolve_alias() {
  if zmodload -e zsh/parameter; then
    REPLY=${aliases[$arg]}
  else
    REPLY="${"$(alias -- $arg)"#*=}"
  fi
>>>>>>> 2f18ba64
}

# Main syntax highlighting function.
_zsh_highlight_main_highlighter()
{
  ## Before we even 'emulate -L', we must test a few options that would reset.
  if [[ -o interactive_comments ]]; then
    local interactive_comments= # set to empty
  fi
  if [[ -o path_dirs ]]; then
    integer path_dirs_was_set=1
  else
    integer path_dirs_was_set=0
  fi
  emulate -L zsh
  setopt localoptions extendedglob bareglobqual

  # At the PS3 prompt and in vared, highlight nothing.
  #
  # (We can't check this in _zsh_highlight_main_highlighter_predicate because
  # if the predicate returns false, the previous value of region_highlight
  # would be reused.)
  if [[ $CONTEXT == (select|vared) ]]; then
    return
  fi

  ## Variable declarations and initializations
  local start_pos=0 end_pos highlight_glob=true arg style
  local in_array_assignment=false # true between 'a=(' and the matching ')'
  typeset -a ZSH_HIGHLIGHT_TOKENS_COMMANDSEPARATOR
  typeset -a ZSH_HIGHLIGHT_TOKENS_PRECOMMANDS
  typeset -a ZSH_HIGHLIGHT_TOKENS_CONTROL_FLOW
  local -a options_to_set # used in callees
  local buf="$PREBUFFER$BUFFER"
  integer len="${#buf}"

  if (( path_dirs_was_set )); then
    options_to_set+=( PATH_DIRS )
  fi
  unset path_dirs_was_set

  ZSH_HIGHLIGHT_TOKENS_COMMANDSEPARATOR=(
    '|' '||' ';' '&' '&&'
    '|&'
    '&!' '&|'
    # ### 'case' syntax, but followed by a pattern, not by a command
    # ';;' ';&' ';|'
  )
  ZSH_HIGHLIGHT_TOKENS_PRECOMMANDS=(
    'builtin' 'command' 'exec' 'nocorrect' 'noglob'
    'pkexec' # immune to #121 because it's usually not passed --option flags
  )

  # Tokens that, at (naively-determined) "command position", are followed by
  # a de jure command position.  All of these are reserved words.
  ZSH_HIGHLIGHT_TOKENS_CONTROL_FLOW=(
    $'\x7b' # block
    $'\x28' # subshell
    '()' # anonymous function
    'while'
    'until'
    'if'
    'then'
    'elif'
    'else'
    'do'
    'time'
    'coproc'
    '!' # reserved word; unrelated to $histchars[1]
  )

  # State machine
  #
  # The states are:
  # - :start:      Command word
  # - :sudo_opt:   A leading-dash option to sudo (such as "-u" or "-i")
  # - :sudo_arg:   The argument to a sudo leading-dash option that takes one,
  #                when given as a separate word; i.e., "foo" in "-u foo" (two
  #                words) but not in "-ufoo" (one word).
  # - :regular:    "Not a command word", and command delimiters are permitted.
  #                Mainly used to detect premature termination of commands.
  #
  # When the kind of a word is not yet known, $this_word / $next_word may contain
  # multiple states.  For example, after "sudo -i", the next word may be either
  # another --flag or a command name, hence the state would include both :start:
  # and :sudo_opt:.
  #
  # The tokens are always added with both leading and trailing colons to serve as
  # word delimiters (an improvised array); [[ $x == *:foo:* ]] and x=${x//:foo:/} 
  # will DTRT regardless of how many elements or repetitions $x has..
  #
  # Handling of redirections: upon seeing a redirection token, we must stall
  # the current state --- that is, the value of $this_word --- for two iterations
  # (one for the redirection operator, one for the word following it representing
  # the redirection target).  Therefore, we set $in_redirection to 2 upon seeing a
  # redirection operator, decrement it each iteration, and stall the current state
  # when it is non-zero.  Thus, upon reaching the next word (the one that follows
  # the redirection operator and target), $this_word will still contain values
  # appropriate for the word immediately following the word that preceded the
  # redirection operator.
  #
  # The "the previous word was a redirection operator" state is not communicated
  # to the next iteration via $next_word/$this_word as usual, but via
  # $in_redirection.  The value of $next_word from the iteration that processed
  # the operator is discarded.
  #
  local this_word=':start:' next_word
  integer in_redirection
  # Processing buffer
  local proc_buf="$buf"
  for arg in ${interactive_comments-${(z)buf}} \
             ${interactive_comments+${(zZ+c+)buf}}; do
    if (( in_redirection )); then
      (( --in_redirection ))
    fi
    if (( in_redirection == 0 )); then
      # Initialize $next_word to its default value.
      next_word=':regular:'
    else
      # Stall $next_word.
    fi
    # $already_added is set to 1 to disable adding an entry to region_highlight
    # for this iteration.  Currently, that is done for "" and $'' strings,
    # which add the entry early so escape sequences within the string override
    # the string's color.
    integer already_added=0
    local style_override=""
    if [[ $this_word == *':start:'* ]]; then
      in_array_assignment=false
      if [[ $arg == 'noglob' ]]; then
        highlight_glob=false
      fi
    fi

    # advance $start_pos, skipping over whitespace in $buf.
    if [[ $arg == ';' ]] ; then
      # We're looking for either a semicolon or a newline, whichever comes
      # first.  Both of these are rendered as a ";" (SEPER) by the ${(z)..}
      # flag.
      #
      # We can't use the (Z+n+) flag because that elides the end-of-command
      # token altogether, so 'echo foo\necho bar' (two commands) becomes
      # indistinguishable from 'echo foo echo bar' (one command with three
      # words for arguments).
      local needle=$'[;\n]'
      integer offset=$(( ${proc_buf[(i)$needle]} - 1 ))
      (( start_pos += offset ))
      (( end_pos = start_pos + $#arg ))
    else
      integer offset=$(((len-start_pos)-${#${proc_buf##([[:space:]]|\\[[:space:]])#}}))
      ((start_pos+=offset))
      ((end_pos=$start_pos+${#arg}))
    fi

    # Above `if` computes new start_pos and end_pos.
    # Here we compute new proc_buf. We advance it
    # (chop off characters from the beginning)
    # beyond what end_pos points to, by skipping
    # as many characters as end_pos was advanced.
    #
    # end_pos was advanced by $offset (via start_pos)
    # and by $#arg. Note the `start_pos=$end_pos`
    # below.
    #
    # As for the [,len]. We could use [,len-start_pos+offset]
    # here, but to make it easier on eyes, we use len and
    # rely on the fact that Zsh simply handles that. The
    # length of proc_buf is len-start_pos+offset because
    # we're chopping it to match current start_pos, so its
    # length matches the previous value of start_pos.
    #
    # Why [,-1] is slower than [,length] isn't clear.
    proc_buf="${proc_buf[offset + $#arg + 1,len]}"

    if [[ -n ${interactive_comments+'set'} && $arg[1] == $histchars[3] ]]; then
      if [[ $this_word == *(':regular:'|':start:')* ]]; then
        style=comment
      else
        style=unknown-token # prematurely terminated
      fi
      _zsh_highlight_main_add_region_highlight $start_pos $end_pos $style
      already_added=1
      continue
    fi

    # Parse the sudo command line
    if (( ! in_redirection )); then
      if [[ $this_word == *':sudo_opt:'* ]]; then
        case "$arg" in
          # Flag that requires an argument
          '-'[Cgprtu]) this_word=${this_word//:start:/};
                       next_word=':sudo_arg:';;
          # This prevents misbehavior with sudo -u -otherargument
          '-'*)        this_word=${this_word//:start:/};
                       next_word+=':start:';
                       next_word+=':sudo_opt:';;
          *)           ;;
        esac
      elif [[ $this_word == *':sudo_arg:'* ]]; then
        next_word+=':sudo_opt:'
        next_word+=':start:'
      fi
    fi

    if [[ $this_word == *':start:'* ]] && (( in_redirection == 0 )); then # $arg is the command word
     if [[ -n ${(M)ZSH_HIGHLIGHT_TOKENS_PRECOMMANDS:#"$arg"} ]]; then
      style=precommand
     elif [[ "$arg" = "sudo" ]]; then
      style=precommand
      next_word=${next_word//:regular:/}
      next_word+=':sudo_opt:'
      next_word+=':start:'
     else
      _zsh_highlight_main_highlighter_expand_path $arg
      local expanded_arg="$REPLY"
      local res="$(_zsh_highlight_main__type ${expanded_arg})"
      () {
        # Special-case: command word is '$foo', like that, without braces or anything.
        #
        # That's not entirely correct --- if the parameter's value happens to be a reserved
        # word, the parameter expansion will be highlighted as a reserved word --- but that
        # incorrectness is outweighed by the usability improvement of permitting the use of
        # parameters that refer to commands, functions, and builtins.
        local -a match mbegin mend
        local MATCH; integer MBEGIN MEND
        if [[ $res == *': none' ]] && (( ${+parameters} )) &&
           [[ ${arg[1]} == \$ ]] && [[ ${arg:1} =~ ^([A-Za-z_][A-Za-z0-9_]*|[0-9]+)$ ]]; then
          res="$(_zsh_highlight_main__type ${(P)MATCH})"
        fi
      }
      case $res in
        *': reserved')  style=reserved-word;;
        *': suffix alias')
                        style=suffix-alias
                        ;;
        *': alias')     () {
                          integer insane_alias
                          case $arg in 
                            # Issue #263: aliases with '=' on their LHS.
                            #
                            # There are three cases:
                            #
                            # - Unsupported, breaks 'alias -L' output, but invokable:
                            ('='*) :;;
                            # - Unsupported, not invokable:
                            (*'='*) insane_alias=1;;
                            # - The common case:
                            (*) :;;
                          esac
                          if (( insane_alias )); then
                            style=unknown-token
                          else
                            style=alias
                            _zsh_highlight_main__resolve_alias $arg
                            local alias_target="$REPLY"
                            [[ -n ${(M)ZSH_HIGHLIGHT_TOKENS_PRECOMMANDS:#"$alias_target"} && -z ${(M)ZSH_HIGHLIGHT_TOKENS_PRECOMMANDS:#"$arg"} ]] && ZSH_HIGHLIGHT_TOKENS_PRECOMMANDS+=($arg)
                          fi
                        }
                        ;;
        *': builtin')   style=builtin;;
        *': function')  style=function;;
        *': command')   style=command;;
        *': hashed')    style=hashed-command;;
        *)              if _zsh_highlight_main_highlighter_check_assign; then
                          style=assign
                          if [[ $arg[-1] == '(' ]]; then
                            in_array_assignment=true
                          else
                            # assignment to a scalar parameter.
                            # (For array assignments, the command doesn't start until the ")" token.)
                            next_word+=':start:'
                          fi
                        elif [[ $arg[0,1] = $histchars[0,1] ]] && (( $#arg[0,2] == 2 )); then
                          style=history-expansion
                        elif [[ $arg[0,1] == $histchars[2,2] ]]; then
                          style=history-expansion
                        elif [[ -n ${(M)ZSH_HIGHLIGHT_TOKENS_COMMANDSEPARATOR:#"$arg"} ]]; then
                          if [[ $this_word == *':regular:'* ]]; then
                            # This highlights empty commands (semicolon follows nothing) as an error.
                            # Zsh accepts them, though.
                            style=commandseparator
                          else
                            style=unknown-token
                          fi
                        elif _zsh_highlight_main__is_redirection $arg; then
                          # A '<' or '>', possibly followed by a digit
                          style=redirection
                          (( in_redirection=2 ))
                        elif [[ $arg[1,2] == '((' ]]; then
                          # Arithmetic evaluation.
                          #
                          # Note: prior to zsh-5.1.1-52-g4bed2cf (workers/36669), the ${(z)...}
                          # splitter would only output the '((' token if the matching '))' had
                          # been typed.  Therefore, under those versions of zsh, BUFFER="(( 42"
                          # would be highlighted as an error until the matching "))" are typed.
                          #
                          # We highlight just the opening parentheses, as a reserved word; this
                          # is how [[ ... ]] is highlighted, too.
                          style=reserved-word
                          _zsh_highlight_main_add_region_highlight $start_pos $((start_pos + 2)) $style
                          already_added=1
                          if [[ $arg[-2,-1] == '))' ]]; then
                            _zsh_highlight_main_add_region_highlight $((end_pos - 2)) $end_pos $style
                            already_added=1
                          fi
                        elif [[ $arg == '()' || $arg == $'\x28' ]]; then
                          # anonymous function
                          # subshell
                          style=reserved-word
                        else
                          if _zsh_highlight_main_highlighter_check_path; then
                            style=path
                          else
                            style=unknown-token
                          fi
                        fi
                        ;;
      esac
     fi
    else # $arg is a non-command word
      case $arg in
        $'\x29') # subshell or end of array assignment
                 if $in_array_assignment; then
                   style=assign
                   in_array_assignment=false
                 else
                   style=reserved-word
                 fi;;
        $'\x7d') style=reserved-word;; # block
        '--'*)   style=double-hyphen-option;;
        '-'*)    style=single-hyphen-option;;
        "'"*)    style=single-quoted-argument;;
        '"'*)    style=double-quoted-argument
                 _zsh_highlight_main_add_region_highlight $start_pos $end_pos $style
                 _zsh_highlight_main_highlighter_highlight_string
                 already_added=1
                 ;;
        \$\'*)   style=dollar-quoted-argument
                 _zsh_highlight_main_add_region_highlight $start_pos $end_pos $style
                 _zsh_highlight_main_highlighter_highlight_dollar_string
                 already_added=1
                 ;;
        '`'*)    style=back-quoted-argument;;
        [*?]*|*[^\\][*?]*)
                 $highlight_glob && style=globbing || style=default;;
        *)       if false; then
                 elif [[ $arg[0,1] = $histchars[0,1] ]] && (( $#arg[0,2] == 2 )); then
                   style=history-expansion
                 elif [[ -n ${(M)ZSH_HIGHLIGHT_TOKENS_COMMANDSEPARATOR:#"$arg"} ]]; then
                   if [[ $this_word == *':regular:'* ]]; then
                     style=commandseparator
                   else
                     style=unknown-token
                   fi
                 elif _zsh_highlight_main__is_redirection $arg; then
                   style=redirection
                   (( in_redirection=2 ))
                 else
                   if _zsh_highlight_main_highlighter_check_path; then
                     style=path
                   else
                     style=default
                   fi
                 fi
                 ;;
      esac
    fi
    # if a style_override was set (eg in _zsh_highlight_main_highlighter_check_path), use it
    [[ -n $style_override ]] && style=$style_override
    (( already_added )) || _zsh_highlight_main_add_region_highlight $start_pos $end_pos $style
    if [[ -n ${(M)ZSH_HIGHLIGHT_TOKENS_COMMANDSEPARATOR:#"$arg"} ]]; then
      next_word=':start:'
      highlight_glob=true
    elif
       [[ -n ${(M)ZSH_HIGHLIGHT_TOKENS_CONTROL_FLOW:#"$arg"} && $this_word == *':start:'* ]] ||
       [[ -n ${(M)ZSH_HIGHLIGHT_TOKENS_PRECOMMANDS:#"$arg"} && $this_word == *':start:'* ]]; then
      next_word=':start:'
    elif [[ $arg == "repeat" && $this_word == *':start:'* ]]; then
      # skip the repeat-count word
      in_redirection=2
      # The redirection mechanism assumes $this_word describes the word
      # following the redirection.  Make it so.
      #
      # The repeat-count word will be handled like a redirection target.
      this_word=':start:'
    fi
    start_pos=$end_pos
    (( in_redirection == 0 )) && this_word=$next_word
  done
}

# Check if $arg is variable assignment
_zsh_highlight_main_highlighter_check_assign()
{
    setopt localoptions extended_glob
    [[ $arg == [[:alpha:]_][[:alnum:]_]#(|\[*\])(|[+])=* ]]
}

# Check if $arg is a path.
_zsh_highlight_main_highlighter_check_path()
{
  _zsh_highlight_main_highlighter_expand_path $arg;
  local expanded_path="$REPLY"

  [[ -z $expanded_path ]] && return 1
  [[ -e $expanded_path ]] && return 0

  # Search the path in CDPATH
  local cdpath_dir
  for cdpath_dir in $cdpath ; do
    [[ -e "$cdpath_dir/$expanded_path" ]] && return 0
  done

  # If dirname($arg) doesn't exist, neither does $arg.
  [[ ! -e ${expanded_path:h} ]] && return 1

  # If this word ends the buffer, check if it's the prefix of a valid path.
  if [[ ${BUFFER[1]} != "-" && ${#BUFFER} == $end_pos ]] &&
     [[ $WIDGET != accept-* ]]; then
    local -a tmp
    tmp=( ${expanded_path}*(N) )
    (( $#tmp > 0 )) && style_override=path_prefix && return 0
  fi

  # It's not a path.
  return 1
}

# Highlight special chars inside double-quoted strings
_zsh_highlight_main_highlighter_highlight_string()
{
  setopt localoptions noksharrays
  local -a match mbegin mend
  local MATCH; integer MBEGIN MEND
  local i j k style
  # Starting quote is at 1, so start parsing at offset 2 in the string.
  for (( i = 2 ; i < end_pos - start_pos ; i += 1 )) ; do
    (( j = i + start_pos - 1 ))
    (( k = j + 1 ))
    case "$arg[$i]" in
      '$' ) style=dollar-double-quoted-argument
            # Look for an alphanumeric parameter name.
            if [[ ${arg:$i} =~ ^([A-Za-z_][A-Za-z0-9_]*|[0-9]+) ]] ; then
              (( k += $#MATCH )) # highlight the parameter name
              (( i += $#MATCH )) # skip past it
            elif [[ ${arg:$i} =~ ^[{]([A-Za-z_][A-Za-z0-9_]*|[0-9]+)[}] ]] ; then
              (( k += $#MATCH )) # highlight the parameter name and braces
              (( i += $#MATCH )) # skip past it
            else
              continue
            fi
            ;;
      "\\") style=back-double-quoted-argument
            if [[ \\\`\"\$ == *$arg[$i+1]* ]]; then
              (( k += 1 )) # Color following char too.
              (( i += 1 )) # Skip parsing the escaped char.
            else
              continue
            fi
            ;;
      *) continue ;;

    esac
    _zsh_highlight_main_add_region_highlight $j $k $style
  done
}

# Highlight special chars inside dollar-quoted strings
_zsh_highlight_main_highlighter_highlight_dollar_string()
{
  setopt localoptions noksharrays
  local -a match mbegin mend
  local MATCH; integer MBEGIN MEND
  local i j k style
  local AA
  integer c
  # Starting dollar-quote is at 1:2, so start parsing at offset 3 in the string.
  for (( i = 3 ; i < end_pos - start_pos ; i += 1 )) ; do
    (( j = i + start_pos - 1 ))
    (( k = j + 1 ))
    case "$arg[$i]" in
      "\\") style=back-dollar-quoted-argument
            for (( c = i + 1 ; c <= end_pos - start_pos ; c += 1 )); do
              [[ "$arg[$c]" != ([0-9xXuUa-fA-F]) ]] && break
            done
            AA=$arg[$i+1,$c-1]
            # Matching for HEX and OCT values like \0xA6, \xA6 or \012
            if [[    "$AA" =~ "^(x|X)[0-9a-fA-F]{1,2}"
                  || "$AA" =~ "^[0-7]{1,3}"
                  || "$AA" =~ "^u[0-9a-fA-F]{1,4}"
                  || "$AA" =~ "^U[0-9a-fA-F]{1,8}"
               ]]; then
              (( k += $#MATCH ))
              (( i += $#MATCH ))
            else
              if (( $#arg > $i+1 )) && [[ $arg[$i+1] == [xXuU] ]]; then
                # \x not followed by hex digits is probably an error
                style=unknown-token
              fi
              (( k += 1 )) # Color following char too.
              (( i += 1 )) # Skip parsing the escaped char.
            fi
            ;;
      *) continue ;;

    esac
    _zsh_highlight_main_add_region_highlight $j $k $style
  done
}

# Called with a single positional argument.
# Perform filename expansion (tilde expansion) on the argument and set $REPLY to the expanded value.
#
# Does not perform filename generation (globbing).
_zsh_highlight_main_highlighter_expand_path()
{
  (( $# == 1 )) || echo "zsh-syntax-highlighting: BUG: _zsh_highlight_main_highlighter_expand_path: called without argument" >&2

  # The $~1 syntax normally performs filename generation, but not when it's on the right-hand side of ${x:=y}.
  setopt localoptions nonomatch
  unset REPLY
  : ${REPLY:=${(Q)~1}}
}<|MERGE_RESOLUTION|>--- conflicted
+++ resolved
@@ -93,7 +93,6 @@
   LC_ALL=C builtin type -w -- $1 2>/dev/null
 }
 
-<<<<<<< HEAD
 # Check whether the first argument is a redirection operator token.
 # Report result via the exit code.
 _zsh_highlight_main__is_redirection() {
@@ -102,7 +101,8 @@
   # - then, has a '<' or '>' character;
   # - is not a process substitution [<(...) or >(...)].
   [[ $1 == (<0-9>|)(\<|\>)* ]] && [[ $1 != (\<|\>)$'\x28'* ]]
-=======
+}
+
 # Resolve alias.
 #
 # Takes a single argument.
@@ -114,7 +114,6 @@
   else
     REPLY="${"$(alias -- $arg)"#*=}"
   fi
->>>>>>> 2f18ba64
 }
 
 # Main syntax highlighting function.
