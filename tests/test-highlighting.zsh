--- conflicted
+++ resolved
@@ -31,17 +31,14 @@
 
 setopt NO_UNSET WARN_CREATE_GLOBAL
 
-<<<<<<< HEAD
 # Required for add-zle-hook-widget.
 zmodload zsh/zle
 
-=======
 local -r root=${0:h:h}
 local -a anon_argv; anon_argv=("$@")
 
 (){
 set -- "${(@)anon_argv}"
->>>>>>> d9a79639
 # Check an highlighter was given as argument.
 [[ -n "$1" ]] || {
   echo >&2 "Bail out! You must provide the name of a valid highlighter as argument."
